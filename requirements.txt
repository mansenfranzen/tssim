pandas
<<<<<<< HEAD
numpy==1.12.1
bokeh
=======
numpy
bokeh==0.12.5
>>>>>>> 87a97bfd
<|MERGE_RESOLUTION|>--- conflicted
+++ resolved
@@ -1,8 +1,3 @@
 pandas
-<<<<<<< HEAD
 numpy==1.12.1
-bokeh
-=======
-numpy
-bokeh==0.12.5
->>>>>>> 87a97bfd
+bokeh==0.12.5